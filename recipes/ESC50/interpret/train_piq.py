--- conflicted
+++ resolved
@@ -1,39 +1,25 @@
 #!/usr/bin/python3
-
-"""This recipe trains PIQ to interpret an audio classifier.
-
-To run this recipe, use the following command:
-> python train_piq.py hparams/<piq-config>.yaml --data_folder /yourpath/ESC-50-master
+"""This recipe to train PIQ to interepret audio classifiers.
 
 Authors
     * Cem Subakan 2022, 2023
     * Francesco Paissan 2022, 2023
-    * Luca Della Libera 2024
 """
-
 import os
 import sys
-
-import matplotlib.pyplot as plt
 import torch
 import torchaudio
-import torchvision
+import speechbrain as sb
 from hyperpyyaml import load_hyperpyyaml
-from torch.nn import functional as F
-
-import speechbrain as sb
-from speechbrain.processing.NMF import spectral_phase
 from speechbrain.utils.distributed import run_on_main
+from esc50_prepare import prepare_esc50
 from speechbrain.utils.metric_stats import MetricStats
-<<<<<<< HEAD
-=======
 from wham_prepare import WHAMDataset, combine_batches
 from urbansound8k_prepare import prepare_urban_sound_8k
 from os import makedirs
 import torch.nn.functional as F
 from speechbrain.processing.NMF import spectral_phase
 import matplotlib.pyplot as plt
->>>>>>> ae00b6c0
 
 eps = 1e-10
 
@@ -51,7 +37,7 @@
 
 
 class InterpreterESC50Brain(sb.core.Brain):
-    """Class for interpreter training."""
+    """Class for sound class embedding training" """
 
     def invert_stft_with_phase(self, X_int, X_stft_phase):
         """Inverts STFT spectra given phase."""
@@ -89,46 +75,7 @@
 
         return X_stft_logpower, X_stft, X_stft_power
 
-    @torch.no_grad()
     def classifier_forward(self, X_stft_logpower):
-<<<<<<< HEAD
-        """The forward pass for the classifier."""
-        if hasattr(self.hparams.embedding_model, "config"):
-            # Hugging Face model
-            config = self.hparams.embedding_model.config
-            # Resize to match expected resolution
-            net_input = torchvision.transforms.functional.resize(
-                X_stft_logpower, (config.image_size, config.image_size)
-            )
-            # Expand to have 3 channels
-            net_input = net_input[:, None, ...].expand(-1, 3, -1, -1)
-            if config.model_type == "focalnet":
-                hcat = self.hparams.embedding_model(net_input).feature_maps[-1]
-                embeddings = hcat.mean(dim=(-1, -2))
-                # Upsample spatial dimensions by 2x to avoid OOM (otherwise the psi model is too large)
-                hcat = torchvision.transforms.functional.resize(
-                    hcat, (2 * hcat.shape[-2], 2 * hcat.shape[-1])
-                )
-            elif config.model_type == "vit":
-                hcat = self.hparams.embedding_model(
-                    net_input
-                ).last_hidden_state.movedim(-1, -2)
-                embeddings = hcat.mean(dim=-1)
-                # Reshape to have 2 spatial dimensions (remove CLS token)
-                num_patches = (
-                    self.hparams.embedding_model.config.image_size
-                    // self.hparams.embedding_model.config.patch_size
-                )
-                hcat = hcat[..., 1:].reshape(
-                    len(hcat), -1, num_patches, num_patches
-                )
-            else:
-                raise NotImplementedError
-        else:
-            hcat = self.hparams.embedding_model(X_stft_logpower)
-            embeddings = hcat.mean((-1, -2))
-
-=======
         """The forward pass for the classifier"""
         if self.hparams.use_stft2mel:
             X_in = torch.expm1(X_stft_logpower)
@@ -141,14 +88,13 @@
         else:
             hcat = self.hparams.embedding_model(X_stft_logpower)
             embeddings = hcat.mean((-1, -2))
->>>>>>> ae00b6c0
         predictions = self.hparams.classifier(embeddings).squeeze(1)
         class_pred = predictions.argmax(1)
 
         return hcat, embeddings, predictions, class_pred
 
     def interpret_computation_steps(self, wavs, print_probability=False):
-        """Computation steps to get the interpretation spectrogram."""
+        """Computation steps to get the interpretation spectrogram"""
         X_stft_logpower, X_stft, X_stft_power = self.preprocess(wavs)
         X_stft_phase = spectral_phase(X_stft)
 
@@ -180,23 +126,18 @@
         return X_int, X_stft_phase, class_pred, X_stft_logpower, xhat
 
     def interpret_sample(self, wavs, batch=None):
-        """Get the interpretation for a given wav file."""
-
-        # Get the interpretation spectrogram, phase, and the predicted class
+        """Get the interpratation for a given wav file."""
+
+        # get the interpretation spectrogram, phase, and the predicted class
         X_int, X_stft_phase, pred_cl, _, _ = self.interpret_computation_steps(
             wavs
         )
         X_stft_phase = X_stft_phase[:, : X_int.shape[1], :]
-<<<<<<< HEAD
-
-        if not (batch is None):
-=======
         if not (batch is None) and (not self.hparams.use_melspectra):
->>>>>>> ae00b6c0
             x_int_sb = self.invert_stft_with_phase(X_int, X_stft_phase)
 
-            # Save reconstructed and original spectrograms
-            os.makedirs(
+            # save reconstructed and original spectrograms
+            makedirs(
                 os.path.join(
                     self.hparams.output_folder,
                     "audios_from_interpretation",
@@ -234,7 +175,7 @@
         return X_int
 
     def overlap_test(self, batch):
-        """Interpration test with overlapped audio."""
+        """Interpration test with overlapped audio"""
         wavs, _ = batch.sig
         wavs = wavs.to(self.device)
 
@@ -246,21 +187,11 @@
         s2 = wavs[1]
         s2 = s2 / s2.max()
 
-        # Create the mixture with s2 being the noise (lower gain)
-        if (
-            hasattr(self.hparams, "concat_sources")
-            and self.hparams.concat_sources
-        ):
-            length = min(len(s1), len(s2))
-            mid = length // 2
-            s1[mid:] = 0.0
-            s2[:mid] = 0.0
-            mix = (s1 + s2).unsqueeze(0)
-        else:
-            mix = (s1 * 0.8 + (s2 * 0.2)).unsqueeze(0)
+        # create the mixture with s2 being the noise (lower gain)
+        mix = (s1 * 0.8 + (s2 * 0.2)).unsqueeze(0)
         mix = mix / mix.max()
 
-        # Get the interpretation spectrogram, phase, and the predicted class
+        # get the interpretation spectrogram, phase, and the predicted class
         (
             X_int,
             X_stft_phase,
@@ -277,7 +208,7 @@
             temp = torch.expm1(X_int).unsqueeze(0).unsqueeze(-1)
             x_int_sb = self.invert_stft_with_phase(temp, X_stft_phase)
 
-        # Save reconstructed and original spectrograms
+        # save reconstructed and original spectrograms
         current_class_ind = batch.class_string_encoded.data[0].item()
         current_class_name = self.hparams.label_encoder.ind2lab[
             current_class_ind
@@ -294,11 +225,7 @@
             "overlap_test",
             f"tc_{current_class_name}_nc_{noise_class_name}_pc_{predicted_class_name}",
         )
-<<<<<<< HEAD
-        os.makedirs(
-=======
         makedirs(
->>>>>>> ae00b6c0
             out_folder,
             exist_ok=True,
         )
@@ -328,66 +255,6 @@
                 self.hparams.sample_rate,
             )
 
-<<<<<<< HEAD
-        plt.figure(figsize=(15, 5), dpi=100)
-
-        plt.subplot(161)
-        (
-            _,
-            _,
-            _,
-            X_s1,
-            _,
-        ) = self.interpret_computation_steps(s1.unsqueeze(0))
-        X_target = X_s1[0].permute(1, 0)[:, : X_int.shape[1]].cpu()
-        plt.imshow(X_target, origin="lower")
-        current_class_ind = batch.class_string_encoded.data[0].item()
-        current_class_name = self.hparams.label_encoder.ind2lab[
-            current_class_ind
-        ]
-        plt.title(current_class_name)
-        plt.colorbar(fraction=0.05)
-
-        plt.subplot(162)
-        (
-            _,
-            _,
-            _,
-            X_s2,
-            _,
-        ) = self.interpret_computation_steps(s2.unsqueeze(0))
-        X_target = X_s2[0].permute(1, 0)[:, : X_int.shape[1]].cpu()
-        plt.imshow(X_target, origin="lower")
-        current_class_ind = batch.class_string_encoded.data[1].item()
-        current_class_name = self.hparams.label_encoder.ind2lab[
-            current_class_ind
-        ]
-        plt.title(current_class_name)
-        plt.colorbar(fraction=0.05)
-
-        plt.subplot(163)
-        X_target = X_mix[0].permute(1, 0)[:, : X_int.shape[1]].cpu()
-        plt.imshow(X_target, origin="lower")
-        predicted_class_name = self.hparams.label_encoder.ind2lab[
-            pred_cl.item()
-        ]
-        plt.title(predicted_class_name)
-        plt.colorbar(fraction=0.05)
-
-        plt.subplot(164)
-        plt.imshow(mask.data.cpu().permute(1, 0), origin="lower")
-        plt.title("estimated mask")
-        plt.colorbar(fraction=0.05)
-
-        plt.subplot(165)
-        plt.imshow(X_int.data.cpu().permute(1, 0).data.cpu(), origin="lower")
-        plt.title("interpretation")
-        plt.colorbar(fraction=0.05)
-
-        plt.subplots_adjust()
-        plt.tight_layout()
-        plt.savefig(os.path.join(out_folder, "specs.png"), bbox_inches="tight")
-=======
         plt.figure(figsize=(12, 10), dpi=100)
 
         plt.subplot(311)
@@ -405,11 +272,10 @@
         plt.colorbar()
         plt.title("masked")
         plt.savefig(os.path.join(out_folder, "specs.png"))
->>>>>>> ae00b6c0
         plt.close()
 
     def debug_files(self, X_stft, xhat, X_stft_logpower, batch, wavs):
-        """The helper function to create debugging images."""
+        """The helper function to create debugging images"""
         X_stft_phase = spectral_phase(X_stft)
         temp = xhat[0].transpose(0, 1).unsqueeze(0).unsqueeze(-1)
         Xspec_est = torch.expm1(temp.permute(0, 2, 1, 3))
@@ -431,40 +297,6 @@
         X_target = X_stft_logpower[0].permute(1, 0)[:, : xhat.shape[1]].cpu()
         plt.imshow(X_target, origin="lower")
         plt.title("input")
-<<<<<<< HEAD
-        plt.colorbar(fraction=0.05)
-
-        plt.subplot(142)
-        input_masked = X_target > (
-            X_target.max(keepdim=True, dim=-1)[0].max(keepdim=True, dim=-2)[0]
-            * self.hparams.mask_th
-        )
-        plt.imshow(input_masked, origin="lower")
-        plt.title("input masked")
-        plt.colorbar(fraction=0.05)
-
-        plt.subplot(143)
-        if self.hparams.use_mask_output:
-            mask = xhat[0]
-        else:
-            mask = xhat[0] > th
-        X_masked = mask * X_stft_logpower[0, :Tmax, :]
-        plt.imshow(X_masked.permute(1, 0).data.cpu(), origin="lower")
-        plt.colorbar(fraction=0.05)
-        plt.title("interpretation")
-
-        plt.subplot(144)
-        plt.imshow(mask.permute(1, 0).data.cpu(), origin="lower")
-        plt.colorbar(fraction=0.05)
-        plt.title("estimated mask")
-
-        out_folder = os.path.join(
-            self.hparams.output_folder,
-            "reconstructions",
-            f"{batch.id[0]}",
-        )
-        os.makedirs(
-=======
         plt.colorbar()
 
         plt.subplot(312)
@@ -484,20 +316,13 @@
             "reconstructions/" f"{batch.id[0]}",
         )
         makedirs(
->>>>>>> ae00b6c0
             out_folder,
             exist_ok=True,
         )
 
-        plt.subplots_adjust()
-        plt.tight_layout()
         plt.savefig(
             os.path.join(out_folder, "reconstructions.png"),
-<<<<<<< HEAD
-            bbox_inches="tight",
-=======
             format="png",
->>>>>>> ae00b6c0
         )
         plt.close()
 
@@ -515,7 +340,10 @@
         )
 
     def compute_forward(self, batch, stage):
-        """Computation pipeline based on an encoder + sound classifier."""
+        """Computation pipeline based on a encoder + sound classifier.
+        Data augmentation and environmental corruption are applied to the
+        input sound.
+        """
         batch = batch.to(self.device)
         wavs, lens = batch.sig
 
@@ -534,11 +362,7 @@
         if self.hparams.use_vq:
             xhat, hcat, z_q_x = self.modules.psi(hcat, class_pred)
         else:
-<<<<<<< HEAD
-            xhat = self.modules.psi.decoder(hcat)
-=======
             xhat = self.modules.psi(hcat, class_pred)
->>>>>>> ae00b6c0
             z_q_x = None
 
         xhat = xhat.squeeze(1)
@@ -551,7 +375,7 @@
         garbage = 0
 
         if stage == sb.Stage.VALID:
-            # Save some samples
+            # save some samples
             if (
                 self.hparams.epoch_counter.current
                 % self.hparams.interpret_period
@@ -599,13 +423,8 @@
             raise ValueError('unknown crosscor type!')
 
     def compute_objectives(self, pred, batch, stage):
-<<<<<<< HEAD
-        """Helper function to compute the objectives."""
-        predictions, xhat, hcat, z_q_x, garbage = pred
-=======
         """Helper function to compute the objectives"""
         batch_sig, predictions, xhat, hcat, z_q_x, garbage = pred
->>>>>>> ae00b6c0
 
         
         batch = batch.to(self.device)
@@ -629,28 +448,6 @@
         # map clean to same dimensionality
         X_stft_logpower_clean = X_stft_logpower_clean[:, :Tmax, :]
 
-<<<<<<< HEAD
-        # If there is a separator, we need to add sigmoid to the sum
-        loss_fid = 0
-
-        if self.hparams.use_mask_output:
-            eps = 1e-10
-            target_spec = X_stft_logpower[:, : xhat.shape[1], :]
-            target_mask = target_spec > (
-                target_spec.max(keepdim=True, dim=-1)[0].max(
-                    keepdim=True, dim=-2
-                )[0]
-                * self.hparams.mask_th
-            )
-            target_mask = target_mask.float()
-            rec_loss = (
-                -target_mask * torch.log(xhat + eps)
-                - (1 - target_mask) * torch.log(1 - xhat + eps)
-            ).mean()
-        else:
-            rec_loss = (
-                (X_stft_logpower[:, : xhat.shape[1], :] - xhat).pow(2).mean()
-=======
         mask_in = xhat * X_stft_logpower[:, :Tmax, :]
         mask_out = (1 - xhat) * X_stft_logpower[:, :Tmax, :]
 
@@ -662,7 +459,6 @@
                 X_stft_logpower_clean.view(X_stft_logpower_clean.shape[0], -1)
                 .max(1)
                 .values.view(-1, 1, 1)
->>>>>>> ae00b6c0
             )
             binarized_oracle = (
                 X_stft_logpower_clean >= self.hparams.bin_th * max_batch
@@ -793,25 +589,6 @@
 
         return ao_loss + r_m + rec_loss
 
-<<<<<<< HEAD
-    def on_stage_start(self, stage, epoch=None):
-        """Steps taken before stage start."""
-
-        @torch.no_grad()
-        def accuracy_value(predict, target, length):
-            """Computes accuracy."""
-            nbr_correct, nbr_total = sb.utils.Accuracy.Accuracy(
-                predict.unsqueeze(1), target, length
-            )
-            acc = torch.tensor([nbr_correct / nbr_total])
-            return acc
-
-        @torch.no_grad()
-        def compute_fidelity(theta_out, predictions):
-            """Computes top-k fidelity of interpreter."""
-            predictions = F.softmax(predictions, dim=1)
-            theta_out = F.softmax(theta_out, dim=1)
-=======
     @torch.no_grad()
     def accuracy_value(self, predict, target):
         """Computes Accuracy"""
@@ -824,7 +601,6 @@
         """Computes top-`k` fidelity of interpreter."""
         # predictions = F.softmax(predictions, dim=1)
         # theta_out = F.softmax(theta_out, dim=1)
->>>>>>> ae00b6c0
 
         pred_cl = torch.argmax(predictions, dim=1)
         k_top = torch.topk(theta_out, k=1, dim=1)[1]
@@ -834,17 +610,10 @@
 
         return temp
 
-<<<<<<< HEAD
-        @torch.no_grad()
-        def compute_faithfulness(wavs, predictions):
-            """Computes the faithfulness metric."""
-            X2 = self.interpret_computation_steps(wavs)[0]
-=======
     @torch.no_grad()
     def compute_faithfulness(self, predictions, predictions_masked):
         # get the prediction indices
         pred_cl = predictions.argmax(dim=1, keepdim=True)
->>>>>>> ae00b6c0
 
         # get the corresponding output probabilities
         predictions_selected = torch.gather(predictions, dim=1, index=pred_cl)
@@ -856,18 +625,6 @@
             predictions_selected - predictions_masked_selected
         ).squeeze()
 
-<<<<<<< HEAD
-            # Get the prediction indices
-            pred_cl = predictions.argmax(dim=1, keepdim=True)
-
-            # Get the corresponding output probabilities
-            predictions_selected = torch.gather(
-                predictions, dim=1, index=pred_cl
-            )
-            predictions_masked_selected = torch.gather(
-                predictions_masked, dim=1, index=pred_cl
-            )
-=======
         return faithfulness
 
     @torch.no_grad()
@@ -893,7 +650,6 @@
         """Computes top-`k` fidelity of interpreter."""
         # predictions = F.softmax(predictions, dim=1)
         # theta_out = F.softmax(theta_out, dim=1)
->>>>>>> ae00b6c0
 
         pc = torch.gather(
             predictions, dim=1, index=predictions.argmax(1, keepdim=True)
@@ -905,15 +661,7 @@
         # 1 element for each sample in batch, is 0 if pred_cl is in top k
         temp = (pc < oc).float() * 100
 
-<<<<<<< HEAD
-        @torch.no_grad()
-        def compute_rec_error(preds, specs, length=None):
-            """Computes the reconstruction error."""
-            if self.hparams.use_mask_output:
-                preds = specs * preds
-=======
         return temp
->>>>>>> ae00b6c0
 
     @torch.no_grad()
     def compute_AG(self, theta_out, predictions):
@@ -921,24 +669,12 @@
         # predictions = F.softmax(predictions, dim=1)
         # theta_out = F.softmax(theta_out, dim=1)
 
-<<<<<<< HEAD
-        @torch.no_grad()
-        def compute_bern_ll(xhat, target_mask, length=None):
-            """Computes Bernoulli likelihood."""
-            eps = 1e-10
-            rec_loss = (
-                -target_mask * torch.log(xhat + eps)
-                - (1 - target_mask) * torch.log(1 - xhat + eps)
-            ).mean((-2, -1))
-            return rec_loss
-=======
         pc = torch.gather(
             predictions, dim=1, index=predictions.argmax(1, keepdim=True)
         ).squeeze()
         oc = torch.gather(
             theta_out, dim=1, index=predictions.argmax(1, keepdim=True)
         ).squeeze()
->>>>>>> ae00b6c0
 
         # 1 element for each sample in batch, is 0 if pred_cl is in top k
         temp = (F.relu(oc - pc) / (1 - pc + eps)) * 100
@@ -964,7 +700,8 @@
     def on_stage_end(self, stage, stage_loss, epoch=None):
         """Gets called at the end of an epoch.
         Plots in subplots the values of `self.batch_to_plot` and saves the
-        plot to the experiment folder `self.hparams.output_folder`."""
+        plot to the experiment folder. `self.hparams.output_folder`"""
+
         if stage == sb.Stage.TRAIN:
             self.train_loss = stage_loss
             self.train_stats = {
@@ -999,14 +736,14 @@
             # if self.hparams.use_mask_output:
             # valid_stats["mask_ll"] = self.mask_ll.summarize("average")
 
-            # The train_logger writes a summary to stdout and to the log file
+            # The train_logger writes a summary to stdout and to the logfile.
             self.hparams.train_logger.log_stats(
                 stats_meta={"epoch": epoch, "lr": old_lr},
                 train_stats=self.train_stats,
                 valid_stats=valid_stats,
             )
 
-            # Save the current checkpoint and delete previous checkpoints
+            # Save the current checkpoint and delete previous checkpoints,
             self.checkpointer.save_and_keep_only(
                 meta=valid_stats, max_keys=["top-3_fid"]
             )
@@ -1032,20 +769,15 @@
                 # "freche": self.fid.compute(),
             }
 
-            # The train_logger writes a summary to stdout and to the log file
+            # The train_logger writes a summary to stdout and to the logfile.
             self.hparams.train_logger.log_stats(
                 stats_meta={"epoch": epoch}, test_stats=test_stats
             )
 
 
-<<<<<<< HEAD
-def dataio_prep(hparams):
-    """Creates the datasets and their data processing pipelines."""
-=======
 def dataio_prep_esc50(hparams):
     "Creates the datasets and their data processing pipelines."
 
->>>>>>> ae00b6c0
     data_audio_folder = hparams["audio_data_folder"]
     config_sample_rate = hparams["sample_rate"]
     label_encoder = sb.dataio.encoder.CategoricalEncoder()
@@ -1087,9 +819,6 @@
     @sb.utils.data_pipeline.takes("class_string")
     @sb.utils.data_pipeline.provides("class_string", "class_string_encoded")
     def label_pipeline(class_string):
-<<<<<<< HEAD
-        """The label pipeline."""
-=======
         yield class_string
         class_string_encoded = label_encoder.encode_label_torch(class_string)
         yield class_string_encoded
@@ -1172,7 +901,6 @@
     @sb.utils.data_pipeline.takes("class_string")
     @sb.utils.data_pipeline.provides("class_string", "class_string_encoded")
     def label_pipeline(class_string):
->>>>>>> ae00b6c0
         yield class_string
         class_string_encoded = label_encoder.encode_label_torch(class_string)
         yield class_string_encoded
@@ -1195,7 +923,7 @@
 
     # Load or compute the label encoder (with multi-GPU DDP support)
     # Please, take a look into the lab_enc_file to see the label to index
-    # mapping.
+    # mappinng.
     lab_enc_file = os.path.join(hparams["save_folder"], "label_encoder.txt")
     label_encoder.load_or_create(
         path=lab_enc_file,
@@ -1207,7 +935,7 @@
 
 
 if __name__ == "__main__":
-    # This flag enables the built-in cuDNN auto-tuner
+    # # This flag enables the inbuilt cudnn auto-tuner
     # torch.backends.cudnn.benchmark = True
 
     # CLI:
@@ -1220,7 +948,7 @@
     with open(hparams_file) as fin:
         hparams = load_hyperpyyaml(fin, overrides)
 
-    # Classifier is fixed here
+    # classifier is fixed here
     hparams["embedding_model"].eval()
     hparams["classifier"].eval()
     hparams["embedding_model"].requires_grad_(False)
@@ -1241,24 +969,6 @@
             hparams["tensorboard_logs_folder"]
         )
 
-<<<<<<< HEAD
-    from esc50_prepare import prepare_esc50
-
-    run_on_main(
-        prepare_esc50,
-        kwargs={
-            "data_folder": hparams["data_folder"],
-            "audio_data_folder": hparams["audio_data_folder"],
-            "save_json_train": hparams["train_annotation"],
-            "save_json_valid": hparams["valid_annotation"],
-            "save_json_test": hparams["test_annotation"],
-            "train_fold_nums": hparams["train_fold_nums"],
-            "valid_fold_nums": hparams["valid_fold_nums"],
-            "test_fold_nums": hparams["test_fold_nums"],
-            "skip_manifest_creation": hparams["skip_manifest_creation"],
-        },
-    )
-=======
     if hparams["dataset"] == "esc50":
         run_on_main(
             prepare_esc50,
@@ -1274,7 +984,6 @@
                 "skip_manifest_creation": hparams["skip_manifest_creation"],
             },
         )
->>>>>>> ae00b6c0
 
         # Dataset IO prep: creating Dataset objects and proper encodings for phones
         datasets, label_encoder = dataio_prep_esc50(hparams)
@@ -1337,19 +1046,6 @@
     hparams["classifier"].to(hparams["device"])
     hparams["embedding_model"].eval()
 
-<<<<<<< HEAD
-    Interpreter_brain.fit(
-        epoch_counter=Interpreter_brain.hparams.epoch_counter,
-        train_set=datasets["train"],
-        valid_set=datasets["valid"],
-        train_loader_kwargs=hparams["dataloader_options"],
-        valid_loader_kwargs=hparams["dataloader_options"],
-    )
-
-    # Load the best checkpoint for evaluation
-    Interpreter_brain.checkpointer.recover_if_possible(
-        max_key="valid_top-3_fid",
-=======
     if not hparams["test_only"]:
         Interpreter_brain.fit(
             epoch_counter=Interpreter_brain.hparams.epoch_counter,
@@ -1362,7 +1058,6 @@
     Interpreter_brain.checkpointer.recover_if_possible(
         min_key="loss",
         device=torch.device(Interpreter_brain.device),
->>>>>>> ae00b6c0
     )
 
     test_stats = Interpreter_brain.evaluate(
