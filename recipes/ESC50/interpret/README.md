--- conflicted
+++ resolved
@@ -1,73 +1,51 @@
-<<<<<<< HEAD
-# Interpretability - ESC50 Dataset
-=======
 # Posthoc interpretability - ESC50 Dataset
->>>>>>> ae00b6c0
+
+The objective of postdoc interpretability is to offer an explanation regarding the decision made by a pre-trained classifier.
+
+The interpreter is a neural network that generates an additional signal in its output, aiming to assist users in better comprehending why a specific prediction was made. You can find some examples [here](https://piqinter.github.io/).
 
 ![image](https://github.com/ycemsubakan/speechbrain-1/assets/16886998/8199f0fb-66ee-4f5a-87ee-349695f7e982)
 
-The objective of interpretability is to offer an explanation regarding the decision made by a classifier.
 
-**Post-hoc** interpretation methods aim to build an auxiliary module -- the **interpreter** -- that generates an additional signal in its output
-helping the user to better understand why a specific prediction was made by a pre-trained classifier.
-You can find some examples [here](https://piqinter.github.io).
-
-Conversely, **by-design** interpretation methods aim to build an interpretable classifier directly from the data.
-
-This recipe implements a number of interpretation techniques.
-
-They utilize pre-trained models obtained from `ESC50/classification`, some of which are readily available in
-our HuggingFace repository (e.g., CNN14, Conv2D).
-
-You can train your own classifier by following the instructions provided in the reference readme under `ESC50/classification`.
-
----------------------------------------------------------------------------------------------------------
+The recipes implements the posthoc interpretability techniques mentioned below. They utilize pre-trained models obtained from `recipes/ESC50/classification/`, which are automatically downloaded from [HuggingFace](https://huggingface.co/speechbrain/asr-wav2vec2-librispeech). If necessary, you have the option to train your own classifier by following the instructions provided in the reference README.
 
 ## Installing Extra Dependencies
 
-Before proceeding, ensure you have installed the necessary additional dependencies.
+Before proceeding, ensure you have installed the necessary additional dependencies. To do this, simply run the following command in your terminal:
 
-To do this, simply run the following command in your terminal:
-
-```shell
+```
 pip install -r extra_requirements.txt
 ```
 
----------------------------------------------------------------------------------------------------------
-
 ## Supported Methods
 
-### Posthoc Interpretation via Quantization (PIQ)
+### Posthoc Interpretability via Quantization (PIQ)
 
-PIQ utilizes vector quantization on the classifier's representations to reconstruct predictions.
+PIQ utilizes vector quantization on the classifier's representations to reconstruct predictions. For more details, refer to the [PIQ paper](https://arxiv.org/abs/2303.12659). You can visit the companion website for PIQ [here](https://piqinter.github.io/). To train PIQ on a convolutional classifier using the ESC50 dataset, use the `train_piq.py` script. Run the following command:
 
-For more details, refer to our [PIQ paper](https://arxiv.org/abs/2303.12659). You can also find samples on the [companion website](https://piqinter.github.io).
-
-To train PIQ on a convolutional classifier using the ESC50 dataset, use the `train_piq.py` script. Run the following command:
-
-```shell
+```python
 python train_piq.py hparams/piq.yaml --data_folder=/yourpath/ESC50
 ```
 
----------------------------------------------------------------------------------------------------------
+Check out an example training run [here](https://www.dropbox.com/sh/v1x5ks9t67ftysp/AABo494rDElHTiTpKR_6PP_ua?dl=0). You can also find samples on the [companion website](https://piqinter.github.io/).
 
 ### Listen to Interpret (L2I)
 
-L2I employs Non-Negative Matrix Factorization to reconstruct the classifier's hidden representation and generate an interpretation audio signal for the classifier decision.
+L2I employs Non-Negative Matrix Factorization to reconstruct the classifier's hidden representation and generate an interpretation audio signal for the classifier decision. Read more about L2I in the [L2I paper](https://arxiv.org/abs/2202.11479v2). To train an NMF model on the ESC50 dataset, use the `train_l2i.py` script. Run the command below:
 
-Read more about L2I in the [L2I paper](https://arxiv.org/abs/2202.11479v2).
+```python
+python train_nmf.py hparams/nmf.yaml --data_folder=/yourpath/ESC50
+```
 
-To train an NMF model on the ESC50 dataset, use the `train_nmf.py` script. Run the command below:
-
-```shell
-python train_nmf.py hparams/nmf.yaml --data_folder /yourpath/ESC50
-```
+You can find an example training run [here](https://www.dropbox.com/sh/01exv8dt3k6l1kk/AADuKmikAPwMw5wlulojd5Ira?dl=0).
 
 Additionally, we provide an L2I interpretation method for a convolutional classifier. To train this method on the ESC50 dataset, use the following command:
 
-```shell
-python train_l2i.py hparams/l2i_conv2d.yaml --data_folder /yourpath/ESC50
+```python
+python train_l2i.py hparams/l2i_conv2dclassifier.yaml --data_folder=/yourpath/ESC50
 ```
+
+An example training run is available [here](https://www.dropbox.com/sh/gcpk9jye9ka08n0/AAB-m10r1YEH0rJdUMrCwizUa?dl=0).
 
 Lastly, we offer the training script for the L2I interpretation method on CNN14. To run this, execute the following command:
 
@@ -75,116 +53,55 @@
 python train_l2i.py hparams/l2i_cnn14.yaml --data_folder /yourpath/ESC50
 ```
 
----------------------------------------------------------------------------------------------------------
+You can find an example training run in the [provided link](https://www.dropbox.com/sh/cli2gm8nb4bthow/AAAKnzU0c80s_Rm7wx4i_Orza?dl=0).
 
-### Activation Map Thresholding (AMT)
+### Notes
 
-This method interprets the norm of the activation maps as a measure of importance of each input location to the prediction.
+- The recipe automatically downloads the ESC50 dataset, so you only need to specify the download path.
+- All the necessary models are downloaded automatically for each training script.
 
-We obtain an interpretation mask by thresholding these saliency maps at the q-th quantile.
-Hence, the quality of the generated interpretation depends on how interpretable the activation maps are.
-
-Two neural network architectures are currently supported for this method: [FocalNet](https://arxiv.org/abs/2203.11926) and [ViT](https://arxiv.org/abs/2010.11929).
-In particular, FocalNet offers a neural network architecture that is interpretable by design.
-
-For more details, refer to our [FocalNet paper](https://arxiv.org/abs/2402.02754).
-
-To generate interpretations for the pre-trained FocalNet or ViT classifiers available on HuggingFace, use the following command:
-
+# How to run on test sets only
+If you want to run it on the test sets only, you can add the flag `--test_only` to the following command:
 ```shell
-python interpret_amt.py hparams/amt_focalnet.yaml --data_folder /yourpath/ESC50
-python interpret_amt.py hparams/amt_vit.yaml --data_folder /yourpath/ESC50
+python train.py hparams/{hparam_file}.py --data_folder /yourpath/ESC50 --test_only
 ```
 
-Alternatively, you can train your own FocalNet or ViT classifiers using the classification recipe under `ESC50/classification`,
-and set the corresponding paths as command line arguments or directly in the configuration file. For example:
+# Inference Interface (on HuggingFace)
+You can access the inference interface for the PIQ method [here](https://huggingface.co/speechbrain/PIQ-ESC50/).
 
-```yaml
-embedding_model_path: ../classification/results/focalnet-base-esc50/1234/save/CKPT+2024-02-08+18-59-37+00/embedding_model.ckpt
-classifier_model_path: ../classification/results/focalnet-base-esc50/1234/save/CKPT+2024-02-08+18-59-37+00/classifier.ckpt
-```
+You can notice that the interpreter requires an input signal (such as a complex audio recording containing multiple mixed sounds), and the output is another audio signal that aims to provide an explanation for the classifier's decision.
 
----------------------------------------------------------------------------------------------------------
 
-## Results
-
-| Hyperparams file  | Fidelity-to-input |  Faithfulness   |   Training time    |                   HuggingFace link                    |                                                         Model link                                                         |    GPUs     |
-|:-----------------:|:-----------------:|:---------------:|:------------------:|:-----------------------------------------------------:|:--------------------------------------------------------------------------------------------------------------------------:|:-----------:|
-| amt_focalnet.yaml |       0.305       |     0.0111      |         -          |                           -                           | [model](https://www.dropbox.com/scl/fo/0hheboei1b35mlrhwj6mt/AOeCdNstN3h8UqFxv0abT7M?rlkey=kx0d1t5v5hqawqwr5ir9weihq&dl=0) | 1xV100 32GB |
-|   amt_vit.yaml    |       0.225       |     0.0109      |         -          |                           -                           | [model](https://www.dropbox.com/scl/fo/vlluiqiirlprl3oa7h4sj/APrEFgcIiWjdQhDUEZuNook?rlkey=bhswfspzklypu7k8ndh8lm3st&dl=0) | 1xV100 32GB |
-|  l2i_cnn14.yaml   |   Not available   |  Not available  |    25 s / epoch    |                     Not available                     |                     [model](https://www.dropbox.com/sh/cli2gm8nb4bthow/AAAKnzU0c80s_Rm7wx4i_Orza?dl=0)                     |  RTX 3090   |
-|  l2i_conv2d.yaml  |   Not available   |  Not available  |  1 min 10 s /epoch |                     Not available                     |                     [model](https://www.dropbox.com/sh/gcpk9jye9ka08n0/AAB-m10r1YEH0rJdUMrCwizUa?dl=0)                     |  RTX 3090   |
-|     nmf.yaml      |         -         |        -        |    45 s / epoch    |                     Not available                     |                     [model](https://www.dropbox.com/sh/01exv8dt3k6l1kk/AADuKmikAPwMw5wlulojd5Ira?dl=0)                     |  RTX 3090   |
-|     piq.yaml      |   Not available   |   Not available | 1 min 10 s /epoch  | [model](https://huggingface.co/speechbrain/PIQ-ESC50) |                     [model](https://www.dropbox.com/sh/v1x5ks9t67ftysp/AABo494rDElHTiTpKR_6PP_ua?dl=0)                     |  RTX 3090   |
-| piq_focalnet.yaml |       0.278       |     0.0111      |   8 min / epoch    |                     Not available                     | [model](https://www.dropbox.com/scl/fo/6mvxb32f0g1i8b4lkdjoq/AGD1xNF8Of2_IXeEsbpXtQE?rlkey=llefue4rxalqyqwxqtwrn8qii&dl=0) | 1xV100 32GB |
-|   piq_vit.yaml    |       0.110       |     0.0121      |   5 min / epoch    |                     Not available                     | [model](https://www.dropbox.com/scl/fo/nz4lqwumgz03nanmf9xai/AI21fGwSOzsVvyegTJUEtz4?rlkey=40yjchqgkhcrhbxsa30m3rr6w&dl=0) | 1xV100 32GB |
-
----------------------------------------------------------------------------------------------------------
-
-## How to Run on Test Sets Only
-
-If you want to run it on the test sets only, you can add the flag `--test_only` to the following command:
-
-```shell
-python train_<method>.py hparams/<method-config>.yaml --data_folder /yourpath/ESC50 --test_only
-```
-
----------------------------------------------------------------------------------------------------------
-
-## Notes
-
-- The recipe automatically downloads the ESC50 dataset. You only need to specify the path to which you would like to download it.
-
-- All the necessary models are downloaded automatically for each training script.
-
----------------------------------------------------------------------------------------------------------
-
-## Citing
-
-Please cite our [PIQ paper](https://arxiv.org/abs/2303.12659) if you use it in your research:
-
-```bibtex
-@misc{paissan2023posthoc,
-    title={Posthoc Interpretation via Quantization},
-    author={Francesco Paissan and Cem Subakan and Mirco Ravanelli},
-    year={2023},
-    eprint={2303.12659},
-    archivePrefix={arXiv},
-    primaryClass={cs.AI}
-}
-```
-
-Please cite our [FocalNet paper](https://arxiv.org/abs/2402.02754) if you use it in your research:
-
-```bibtex
-@inproceedings{dellalibera2024focal,
-    title={Focal Modulation Networks for Interpretable Sound Classification},
-    author={Luca Della Libera and Cem Subakan and Mirco Ravanelli},
-    booktitle={IEEE International Conference on Acoustics, Speech and Signal Processing (ICASSP) XAI-SA Workshop},
-    year={2024},
-}
-```
-
-If you use **SpeechBrain**, please cite:
-
-```bibtex
-@misc{speechbrain,
-    title={{SpeechBrain}: A General-Purpose Speech Toolkit},
-    author={Mirco Ravanelli and Titouan Parcollet and Peter Plantinga and Aku Rouhe and Samuele Cornell and Loren Lugosch and Cem Subakan and Nauman Dawalatabad and Abdelwahab Heba and Jianyuan Zhong and Ju-Chieh Chou and Sung-Lin Yeh and Szu-Wei Fu and Chien-Feng Liao and Elena Rastorgueva and François Grondin and William Aris and Hwidong Na and Yan Gao and Renato De Mori and Yoshua Bengio},
-    year={2021},
-    eprint={2106.04624},
-    archivePrefix={arXiv},
-    primaryClass={eess.AS},
-    note={arXiv:2106.04624}
-}
-```
-
----------------------------------------------------------------------------------------------------------
-
-## About SpeechBrain
-
+# **About SpeechBrain**
 - Website: https://speechbrain.github.io/
 - Code: https://github.com/speechbrain/speechbrain/
 - HuggingFace: https://huggingface.co/speechbrain/
 
----------------------------------------------------------------------------------------------------------+# **Citing PIQ**
+Please cite our paper on PIQ if you use it in your research.
+
+```bibtex
+@misc{paissan2023posthoc,
+      title={Posthoc Interpretation via Quantization},
+      author={Francesco Paissan and Cem Subakan and Mirco Ravanelli},
+      year={2023},
+      eprint={2303.12659},
+      archivePrefix={arXiv},
+      primaryClass={cs.AI}
+}
+```
+
+# **Citing SpeechBrain**
+Please, cite SpeechBrain if you use it for your research or business.
+
+```bibtex
+@misc{speechbrain,
+  title={{SpeechBrain}: A General-Purpose Speech Toolkit},
+  author={Mirco Ravanelli and Titouan Parcollet and Peter Plantinga and Aku Rouhe and Samuele Cornell and Loren Lugosch and Cem Subakan and Nauman Dawalatabad and Abdelwahab Heba and Jianyuan Zhong and Ju-Chieh Chou and Sung-Lin Yeh and Szu-Wei Fu and Chien-Feng Liao and Elena Rastorgueva and François Grondin and William Aris and Hwidong Na and Yan Gao and Renato De Mori and Yoshua Bengio},
+  year={2021},
+  eprint={2106.04624},
+  archivePrefix={arXiv},
+  primaryClass={eess.AS},
+  note={arXiv:2106.04624}
+}
+```
