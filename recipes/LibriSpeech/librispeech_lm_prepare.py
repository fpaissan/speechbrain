"""
Data preparation for LM corpus.

Author
------
Ju-Chieh Chou 2020
"""

import os
import logging
from speechbrain.data_io.data_io import (
    load_pkl,
    save_pkl,
)
import h5py
from speechbrain.utils.data_utils import download_file
import gzip
from tqdm import tqdm

logger = logging.getLogger(__name__)
OPT_FILE = "opt_librispeech_lm_corpus_prepare.pkl"


def prepare_lm_corpus(
<<<<<<< HEAD
    data_folder, save_folder, filename, select_n_sentences=None, tokenizer=None,
=======
    data_folder, save_folder, filename, select_n_sentences=None, add_txt=None
>>>>>>> 0e27959d
):
    """
    This function prepares the hdf5 file for the LibriSpeech LM corpus.
    Download link: http://www.openslr.org/11/

    Arguments:
    data_folder : str
        Path to the folder of LM (normalized) corpus.
    save_folder : str
        folder to store the hdf5 file.
    filename : str
        The filename of hdf5 file.
    select_n_sentences : int
        Default : None
        If not None, only pick this many sentences.
    add_txt: list
        Additional test to add in the LM (e.g, text from
        the training transcriptions on LibriSpeech)

    Example
    -------
    >>> data_folder = 'dataset/LibriSpeech'
    >>> save_folder = 'librispeech_lm'
    >>> prepare_librispeech(data_folder, save_folder, 'lm_corpus.h5')
    """
    conf = {
        "select_n_sentences": select_n_sentences,
    }
    if not os.path.exists(save_folder):
        os.makedirs(save_folder)

    save_opt = os.path.join(save_folder, OPT_FILE)

    # Check if this phase is already done (if so, skip it)
    if skip(save_folder, filename, conf):
        logger.info("Skipping preparation, completed in previous run.")
        return

    data_path = os.path.join(data_folder, "librispeech-lm-norm.txt.gz")
    src = "http://www.openslr.org/resources/11/librispeech-lm-norm.txt.gz"
    download_file(src, data_path)

<<<<<<< HEAD
    create_hdf5(data_path, save_folder, filename, select_n_sentences, tokenizer)
=======
    create_hdf5(
        data_path, save_folder, filename, select_n_sentences, add_txt=None
    )
>>>>>>> 0e27959d

    # saving options
    save_pkl(conf, save_opt)


def skip(save_folder, filename, conf):
    """
    Detect when the librispeech data prep can be skipped.

    Arguments
    ---------
    save_folder : str
        The location of the seave directory
    filename : str
        The filename of the file.
    conf : dict
        The configuration options to ensure they haven't changed.

    Returns
    -------
    bool
        if True, the preparation phase can be skipped.
        if False, it must be done.
    """

    # Checking csv files
    skip = True

    print(os.path.isfile(os.path.join(save_folder, filename)))
    if not os.path.isfile(os.path.join(save_folder, filename)):
        skip = False

    #  Checking saved options
    save_opt = os.path.join(save_folder, OPT_FILE)
    if skip is True:
        if os.path.isfile(save_opt):
            opts_old = load_pkl(save_opt)
            if opts_old == conf:
                skip = True
            else:
                skip = False
        else:
            skip = False

    return skip


def create_hdf5(
<<<<<<< HEAD
    data_path, save_folder, filename, select_n_sentences, tokenizer
=======
    data_path, save_folder, filename, select_n_sentences, add_txt=None
>>>>>>> 0e27959d
):
    """
    Create the hdf5 file.

    Arguments
    ---------
    data_path : str
        The path of LM corpus txt file (compressed).
    save_folder : str
        Location of the folder for storing the csv.
    filename : str
        The filename of hdf5 file.
    select_n_sentences : int, optional
        The number of sentences to select.
    add_txt: list
        Additional test to add in the LM (e.g, text from
        the training transcriptions on LibriSpeech)

    Returns
    -------
    None
    """
    # Setting path for the csv file
    hdf5_file = os.path.join(save_folder, filename)

    # Preliminary prints
    msg = "\tCreating hdf5 in  %s..." % (hdf5_file)
    logger.info(msg)

    snt_cnt = 0
<<<<<<< HEAD
    all_wrds, all_chars, lines = [], [], []
=======
    all_wrds, all_chars = [], []

    if add_txt is not None:
        all_wrds = add_txt
        chars_lst = [c for c in "_".join(all_wrds)]
        all_chars = " ".join(chars_lst)

>>>>>>> 0e27959d
    with gzip.open(data_path, "rt") as f_in:
        for snt_id, line in enumerate(f_in):
            wrds = line.strip()
            lines.append(wrds)
            wrds_lst = wrds.split(" ")

            # skip empty sentences
            if len(wrds) == 0:
                continue

            # replace space to <space> token
            chars_lst = [c for c in "_".join(wrds_lst)]
            chars = " ".join(chars_lst)

            all_wrds.append(wrds)
            all_chars.append(chars)

            snt_cnt = snt_cnt + 1
            if snt_cnt == select_n_sentences:
                break

    subwrds = []
    logger.info("generating subwrd lists...")
    for i, line in enumerate(tqdm(lines)):
        print(wrds)
        ids = tokenizer.sp.encode_as_ids(line)
        print(ids)
        subwrds.append(tokenizer.sp.encode_as_ids(line))

    if ".pkl" in hdf5_file:
        dset = {}
        dset["wrd"] = all_wrds
        dset["char"] = all_chars
        dset["subwrd"] = subwrds
        save_pkl(dset, hdf5_file)
    else:
        with h5py.File(hdf5_file, "w") as f_h5:
            dset = f_h5.create_dataset(
                "wrd", (len(all_wrds),), dtype=h5py.string_dtype()
            )
            dset[:] = all_wrds
            dset = f_h5.create_dataset(
                "char", (len(all_chars),), dtype=h5py.string_dtype()
            )
            dset[:] = all_chars

    # Final print
    msg = "\t%s sucessfully created!" % (hdf5_file)
    logger.info(msg)<|MERGE_RESOLUTION|>--- conflicted
+++ resolved
@@ -22,11 +22,7 @@
 
 
 def prepare_lm_corpus(
-<<<<<<< HEAD
     data_folder, save_folder, filename, select_n_sentences=None, tokenizer=None,
-=======
-    data_folder, save_folder, filename, select_n_sentences=None, add_txt=None
->>>>>>> 0e27959d
 ):
     """
     This function prepares the hdf5 file for the LibriSpeech LM corpus.
@@ -69,13 +65,7 @@
     src = "http://www.openslr.org/resources/11/librispeech-lm-norm.txt.gz"
     download_file(src, data_path)
 
-<<<<<<< HEAD
     create_hdf5(data_path, save_folder, filename, select_n_sentences, tokenizer)
-=======
-    create_hdf5(
-        data_path, save_folder, filename, select_n_sentences, add_txt=None
-    )
->>>>>>> 0e27959d
 
     # saving options
     save_pkl(conf, save_opt)
@@ -124,11 +114,7 @@
 
 
 def create_hdf5(
-<<<<<<< HEAD
-    data_path, save_folder, filename, select_n_sentences, tokenizer
-=======
-    data_path, save_folder, filename, select_n_sentences, add_txt=None
->>>>>>> 0e27959d
+    data_path, save_folder, filename, select_n_sentences, tokenizer, add_txt=None
 ):
     """
     Create the hdf5 file.
@@ -159,17 +145,13 @@
     logger.info(msg)
 
     snt_cnt = 0
-<<<<<<< HEAD
     all_wrds, all_chars, lines = [], [], []
-=======
-    all_wrds, all_chars = [], []
 
     if add_txt is not None:
         all_wrds = add_txt
         chars_lst = [c for c in "_".join(all_wrds)]
         all_chars = " ".join(chars_lst)
 
->>>>>>> 0e27959d
     with gzip.open(data_path, "rt") as f_in:
         for snt_id, line in enumerate(f_in):
             wrds = line.strip()
