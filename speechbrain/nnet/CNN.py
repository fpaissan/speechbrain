"""Library implementing convolutional neural networks.

Authors
 * Mirco Ravanelli 2020
 * Jianyuan Zhong 2020
 * Cem Subakan 2021
 * Davide Borra 2021
 * Andreas Nautsch 2022
 * Sarthak Yadav 2022
"""

import math
import torch
import logging
import numpy as np
import torch.nn as nn
import torch.nn.functional as F
import torchaudio
from typing import Tuple
from speechbrain.processing.signal_processing import (
    gabor_impulse_response,
    gabor_impulse_response_legacy_complex,
)

logger = logging.getLogger(__name__)


class SincConv(nn.Module):
    """This function implements SincConv (SincNet).

    M. Ravanelli, Y. Bengio, "Speaker Recognition from raw waveform with
    SincNet", in Proc. of  SLT 2018 (https://arxiv.org/abs/1808.00158)

    Arguments
    ---------
    input_shape : tuple
        The shape of the input. Alternatively use ``in_channels``.
    in_channels : int
        The number of input channels. Alternatively use ``input_shape``.
    out_channels : int
        It is the number of output channels.
    kernel_size: int
        Kernel size of the convolutional filters.
    stride : int
        Stride factor of the convolutional filters. When the stride factor > 1,
        a decimation in time is performed.
    dilation : int
        Dilation factor of the convolutional filters.
    padding : str
        (same, valid, causal). If "valid", no padding is performed.
        If "same" and stride is 1, output shape is the same as the input shape.
        "causal" results in causal (dilated) convolutions.
    padding_mode : str
        This flag specifies the type of padding. See torch.nn documentation
        for more information.
    groups : int
        This option specifies the convolutional groups. See torch.nn
        documentation for more information.
    bias : bool
        If True, the additive bias b is adopted.
    sample_rate : int,
        Sampling rate of the input signals. It is only used for sinc_conv.
    min_low_hz : float
        Lowest possible frequency (in Hz) for a filter. It is only used for
        sinc_conv.
    min_low_hz : float
        Lowest possible value (in Hz) for a filter bandwidth.

    Example
    -------
    >>> inp_tensor = torch.rand([10, 16000])
    >>> conv = SincConv(input_shape=inp_tensor.shape, out_channels=25, kernel_size=11)
    >>> out_tensor = conv(inp_tensor)
    >>> out_tensor.shape
    torch.Size([10, 16000, 25])
    """

    def __init__(
        self,
        out_channels,
        kernel_size,
        input_shape=None,
        in_channels=None,
        stride=1,
        dilation=1,
        padding="same",
        padding_mode="reflect",
        sample_rate=16000,
        min_low_hz=50,
        min_band_hz=50,
    ):
        super().__init__()
        self.in_channels = in_channels
        self.out_channels = out_channels
        self.kernel_size = kernel_size
        self.stride = stride
        self.dilation = dilation
        self.padding = padding
        self.padding_mode = padding_mode
        self.sample_rate = sample_rate
        self.min_low_hz = min_low_hz
        self.min_band_hz = min_band_hz

        # input shape inference
        if input_shape is None and self.in_channels is None:
            raise ValueError("Must provide one of input_shape or in_channels")

        if self.in_channels is None:
            self.in_channels = self._check_input_shape(input_shape)

        if self.out_channels % self.in_channels != 0:
            raise ValueError(
                "Number of output channels must be divisible by in_channels"
            )

        # Initialize Sinc filters
        self._init_sinc_conv()

    def forward(self, x):
        """Returns the output of the convolution.

        Arguments
        ---------
        x : torch.Tensor (batch, time, channel)
            input to convolve. 2d or 4d tensors are expected.

        """
        x = x.transpose(1, -1)
        self.device = x.device

        unsqueeze = x.ndim == 2
        if unsqueeze:
            x = x.unsqueeze(1)

        if self.padding == "same":
            x = self._manage_padding(
                x, self.kernel_size, self.dilation, self.stride
            )

        elif self.padding == "causal":
            num_pad = (self.kernel_size - 1) * self.dilation
            x = F.pad(x, (num_pad, 0))

        elif self.padding == "valid":
            pass

        else:
            raise ValueError(
                "Padding must be 'same', 'valid' or 'causal'. Got %s."
                % (self.padding)
            )

        sinc_filters = self._get_sinc_filters()

        wx = F.conv1d(
            x,
            sinc_filters,
            stride=self.stride,
            padding=0,
            dilation=self.dilation,
            groups=self.in_channels,
        )

        if unsqueeze:
            wx = wx.squeeze(1)

        wx = wx.transpose(1, -1)

        return wx

    def _check_input_shape(self, shape):
        """Checks the input shape and returns the number of input channels."""

        if len(shape) == 2:
            in_channels = 1
        elif len(shape) == 3:
            in_channels = shape[-1]
        else:
            raise ValueError(
                "sincconv expects 2d or 3d inputs. Got " + str(len(shape))
            )

        # Kernel size must be odd
        if self.kernel_size % 2 == 0:
            raise ValueError(
                "The field kernel size must be an odd number. Got %s."
                % (self.kernel_size)
            )
        return in_channels

<<<<<<< HEAD
    def _get_sinc_filters(
        self,
    ):
=======
    def _get_sinc_filters(self,):
>>>>>>> f02eafc1
        """This functions creates the sinc-filters to used for sinc-conv."""
        # Computing the low frequencies of the filters
        low = self.min_low_hz + torch.abs(self.low_hz_)

        # Setting minimum band and minimum freq
        high = torch.clamp(
            low + self.min_band_hz + torch.abs(self.band_hz_),
            self.min_low_hz,
            self.sample_rate / 2,
        )
        band = (high - low)[:, 0]

        # Passing from n_ to the corresponding f_times_t domain
        self.n_ = self.n_.to(self.device)
        self.window_ = self.window_.to(self.device)
        f_times_t_low = torch.matmul(low, self.n_)
        f_times_t_high = torch.matmul(high, self.n_)

        # Left part of the filters.
        band_pass_left = (
            (torch.sin(f_times_t_high) - torch.sin(f_times_t_low))
            / (self.n_ / 2)
        ) * self.window_

        # Central element of the filter
        band_pass_center = 2 * band.view(-1, 1)

        # Right part of the filter (sinc filters are symmetric)
        band_pass_right = torch.flip(band_pass_left, dims=[1])

        # Combining left, central, and right part of the filter
        band_pass = torch.cat(
            [band_pass_left, band_pass_center, band_pass_right], dim=1
        )

        # Amplitude normalization
        band_pass = band_pass / (2 * band[:, None])

        # Setting up the filter coefficients
        filters = band_pass.view(self.out_channels, 1, self.kernel_size)

        return filters

    def _init_sinc_conv(self):
        """Initializes the parameters of the sinc_conv layer."""

        # Initialize filterbanks such that they are equally spaced in Mel scale
        high_hz = self.sample_rate / 2 - (self.min_low_hz + self.min_band_hz)

        mel = torch.linspace(
            self._to_mel(self.min_low_hz),
            self._to_mel(high_hz),
            self.out_channels + 1,
        )

        hz = self._to_hz(mel)

        # Filter lower frequency and bands
        self.low_hz_ = hz[:-1].unsqueeze(1)
        self.band_hz_ = (hz[1:] - hz[:-1]).unsqueeze(1)

        # Maiking freq and bands learnable
        self.low_hz_ = nn.Parameter(self.low_hz_)
        self.band_hz_ = nn.Parameter(self.band_hz_)

        # Hamming window
        n_lin = torch.linspace(
            0, (self.kernel_size / 2) - 1, steps=int((self.kernel_size / 2))
        )
        self.window_ = 0.54 - 0.46 * torch.cos(
            2 * math.pi * n_lin / self.kernel_size
        )

        # Time axis  (only half is needed due to symmetry)
        n = (self.kernel_size - 1) / 2.0
        self.n_ = (
            2 * math.pi * torch.arange(-n, 0).view(1, -1) / self.sample_rate
        )

    def _to_mel(self, hz):
        """Converts frequency in Hz to the mel scale."""
        return 2595 * np.log10(1 + hz / 700)

    def _to_hz(self, mel):
        """Converts frequency in the mel scale to Hz."""
        return 700 * (10 ** (mel / 2595) - 1)

    def _manage_padding(
        self,
        x,
        kernel_size: int,
        dilation: int,
        stride: int,
    ):
        """This function performs zero-padding on the time axis
        such that their lengths is unchanged after the convolution.

        Arguments
        ---------
        x : torch.Tensor
            Input tensor.
        kernel_size : int
            Size of kernel.
        dilation : int
            Dilation used.
        stride : int
            Stride.
        """

        # Detecting input shape
        L_in = self.in_channels

        # Time padding
        padding = get_padding_elem(L_in, stride, kernel_size, dilation)

        # Applying padding
        x = F.pad(x, padding, mode=self.padding_mode)

        return x


class Conv1d(nn.Module):
    """This function implements 1d convolution.

    Arguments
    ---------
    out_channels : int
        It is the number of output channels.
    kernel_size : int
        Kernel size of the convolutional filters.
    input_shape : tuple
        The shape of the input. Alternatively use ``in_channels``.
    in_channels : int
        The number of input channels. Alternatively use ``input_shape``.
    stride : int
        Stride factor of the convolutional filters. When the stride factor > 1,
        a decimation in time is performed.
    dilation : int
        Dilation factor of the convolutional filters.
    padding : str
        (same, valid, causal). If "valid", no padding is performed.
        If "same" and stride is 1, output shape is the same as the input shape.
        "causal" results in causal (dilated) convolutions.
    groups: int
        Number of blocked connections from input channels to output channels.
    padding_mode : str
        This flag specifies the type of padding. See torch.nn documentation
        for more information.
    skip_transpose : bool
        If False, uses batch x time x channel convention of speechbrain.
        If True, uses batch x channel x time convention.
    weight_norm : bool
        If True, use weight normalization,
        to be removed with self.remove_weight_norm() at inference
    default_padding: str or int
        This sets the default padding mode that will be used by the pytorch Conv1d backend.

    Example
    -------
    >>> inp_tensor = torch.rand([10, 40, 16])
    >>> cnn_1d = Conv1d(
    ...     input_shape=inp_tensor.shape, out_channels=8, kernel_size=5
    ... )
    >>> out_tensor = cnn_1d(inp_tensor)
    >>> out_tensor.shape
    torch.Size([10, 40, 8])
    """

    def __init__(
        self,
        out_channels,
        kernel_size,
        input_shape=None,
        in_channels=None,
        stride=1,
        dilation=1,
        padding="same",
        groups=1,
        bias=True,
        padding_mode="reflect",
        skip_transpose=False,
        weight_norm=False,
        conv_init=None,
        default_padding=0,
    ):
        super().__init__()
        self.kernel_size = kernel_size
        self.stride = stride
        self.dilation = dilation
        self.padding = padding
        self.padding_mode = padding_mode
        self.unsqueeze = False
        self.skip_transpose = skip_transpose

        if input_shape is None and in_channels is None:
            raise ValueError("Must provide one of input_shape or in_channels")

        if in_channels is None:
            in_channels = self._check_input_shape(input_shape)

        self.in_channels = in_channels

        self.conv = nn.Conv1d(
            in_channels,
            out_channels,
            self.kernel_size,
            stride=self.stride,
            dilation=self.dilation,
            padding=default_padding,
            groups=groups,
            bias=bias,
        )

        if conv_init == "kaiming":
            nn.init.kaiming_normal_(self.conv.weight)
        if conv_init == "normal":
            nn.init.normal_(self.conv.weight, std=1e-6)

        if weight_norm:
            self.conv = nn.utils.weight_norm(self.conv)

    def forward(self, x):
        """Returns the output of the convolution.

        Arguments
        ---------
        x : torch.Tensor (batch, time, channel)
            input to convolve. 2d or 4d tensors are expected.
        """
        if not self.skip_transpose:
            x = x.transpose(1, -1)

        if self.unsqueeze:
            x = x.unsqueeze(1)

        if self.padding == "same":
            x = self._manage_padding(
                x, self.kernel_size, self.dilation, self.stride
            )

        elif self.padding == "causal":
            num_pad = (self.kernel_size - 1) * self.dilation
            x = F.pad(x, (num_pad, 0))

        elif self.padding == "valid":
            pass

        else:
            raise ValueError(
                "Padding must be 'same', 'valid' or 'causal'. Got "
                + self.padding
            )

        wx = self.conv(x)

        if self.unsqueeze:
            wx = wx.squeeze(1)

        if not self.skip_transpose:
            wx = wx.transpose(1, -1)

        return wx

    def _manage_padding(
        self,
        x,
        kernel_size: int,
        dilation: int,
        stride: int,
    ):
        """This function performs zero-padding on the time axis
        such that their lengths is unchanged after the convolution.

        Arguments
        ---------
        x : torch.Tensor
            Input tensor.
        kernel_size : int
            Size of kernel.
        dilation : int
            Dilation used.
        stride : int
            Stride.
        """

        # Detecting input shape
        L_in = self.in_channels

        # Time padding
        padding = get_padding_elem(L_in, stride, kernel_size, dilation)

        # Applying padding
        x = F.pad(x, padding, mode=self.padding_mode)

        return x

    def _check_input_shape(self, shape):
        """Checks the input shape and returns the number of input channels."""

        if len(shape) == 2:
            self.unsqueeze = True
            in_channels = 1
        elif self.skip_transpose:
            in_channels = shape[1]
        elif len(shape) == 3:
            in_channels = shape[2]
        else:
            raise ValueError(
                "conv1d expects 2d, 3d inputs. Got " + str(len(shape))
            )

        # Kernel size must be odd
        if not self.padding == "valid" and self.kernel_size % 2 == 0:
            raise ValueError(
                "The field kernel size must be an odd number. Got %s."
                % (self.kernel_size)
            )

        return in_channels

    def remove_weight_norm(self):
        """Removes weight normalization at inference if used during training."""
        self.conv = nn.utils.remove_weight_norm(self.conv)


class Conv2d(nn.Module):
    """This function implements 2d convolution.

    Arguments
    ---------
    out_channels : int
        It is the number of output channels.
    kernel_size : tuple
        Kernel size of the 2d convolutional filters over time and frequency
        axis.
    input_shape : tuple
        The shape of the input. Alternatively use ``in_channels``.
    in_channels : int
        The number of input channels. Alternatively use ``input_shape``.
    stride: int
        Stride factor of the 2d convolutional filters over time and frequency
        axis.
    dilation : int
        Dilation factor of the 2d convolutional filters over time and
        frequency axis.
    padding : str
        (same, valid, causal).
        If "valid", no padding is performed.
        If "same" and stride is 1, output shape is same as input shape.
        If "causal" then proper padding is inserted to simulate causal convolution on the first spatial dimension.
        (spatial dim 1 is dim 3 for both skip_transpose=False and skip_transpose=True)
    padding_mode : str
        This flag specifies the type of padding. See torch.nn documentation
        for more information.
    groups : int
        This option specifies the convolutional groups. See torch.nn
        documentation for more information.
    bias : bool
        If True, the additive bias b is adopted.
    skip_transpose : bool
        If False, uses batch x spatial.dim2 x spatial.dim1 x channel convention of speechbrain.
        If True, uses batch x channel x spatial.dim1 x spatial.dim2 convention.
    weight_norm : bool
        If True, use weight normalization,
        to be removed with self.remove_weight_norm() at inference

    Example
    -------
    >>> inp_tensor = torch.rand([10, 40, 16, 8])
    >>> cnn_2d = Conv2d(
    ...     input_shape=inp_tensor.shape, out_channels=5, kernel_size=(7, 3)
    ... )
    >>> out_tensor = cnn_2d(inp_tensor)
    >>> out_tensor.shape
    torch.Size([10, 40, 16, 5])
    """

    def __init__(
        self,
        out_channels,
        kernel_size,
        input_shape=None,
        in_channels=None,
        stride=(1, 1),
        dilation=(1, 1),
        padding="same",
        groups=1,
        bias=True,
        padding_mode="reflect",
        skip_transpose=False,
        weight_norm=False,
        conv_init=None,
    ):
        super().__init__()

        # handle the case if some parameter is int
        if isinstance(kernel_size, int):
            kernel_size = (kernel_size, kernel_size)
        if isinstance(stride, int):
            stride = (stride, stride)
        if isinstance(dilation, int):
            dilation = (dilation, dilation)

        self.kernel_size = kernel_size
        self.stride = stride
        self.dilation = dilation
        self.padding = padding
        self.padding_mode = padding_mode
        self.unsqueeze = False
        self.skip_transpose = skip_transpose

        if input_shape is None and in_channels is None:
            raise ValueError("Must provide one of input_shape or in_channels")

        if in_channels is None:
            in_channels = self._check_input(input_shape)

        self.in_channels = in_channels

        # Weights are initialized following pytorch approach
        self.conv = nn.Conv2d(
            self.in_channels,
            out_channels,
            self.kernel_size,
            stride=self.stride,
            padding=0,
            dilation=self.dilation,
            groups=groups,
            bias=bias,
        )

        if conv_init == "kaiming":
            nn.init.kaiming_normal_(self.conv.weight)

        if weight_norm:
            self.conv = nn.utils.weight_norm(self.conv)

    def forward(self, x):
        """Returns the output of the convolution.

        Arguments
        ---------
        x : torch.Tensor (batch, time, channel)
            input to convolve. 2d or 4d tensors are expected.

        """
        if not self.skip_transpose:
            x = x.transpose(1, -1)

        if self.unsqueeze:
            x = x.unsqueeze(1)

        if self.padding == "same":
            x = self._manage_padding(
                x, self.kernel_size, self.dilation, self.stride
            )
<<<<<<< HEAD
        
        elif self.padding == "causal":
            num_pad = (self.kernel_size[1] - 1) * self.dilation[1]
            x = F.pad(x, (0, 0, num_pad, 0))
            
=======

        elif self.padding == "causal":
            num_pad = (self.kernel_size[0] - 1) * self.dilation[1]
            x = F.pad(x, (0, 0, num_pad, 0))

>>>>>>> f02eafc1
        elif self.padding == "valid":
            pass

        else:
            raise ValueError(
                "Padding must be 'same','valid' or 'causal'. Got "
                + self.padding
            )

        wx = self.conv(x)

        if self.unsqueeze:
            wx = wx.squeeze(1)

        if not self.skip_transpose:
            wx = wx.transpose(1, -1)

        return wx

    def _manage_padding(
        self,
        x,
        kernel_size: Tuple[int, int],
        dilation: Tuple[int, int],
        stride: Tuple[int, int],
    ):
        """This function performs zero-padding on the time and frequency axes
        such that their lengths is unchanged after the convolution.

        Arguments
        ---------
        x : torch.Tensor
        kernel_size : int
        dilation : int
        stride: int
        """
        # Detecting input shape
        L_in = self.in_channels

        # Time padding
        padding_time = get_padding_elem(
            L_in, stride[-1], kernel_size[-1], dilation[-1]
        )

        padding_freq = get_padding_elem(
            L_in, stride[-2], kernel_size[-2], dilation[-2]
        )
        padding = padding_time + padding_freq

        # Applying padding
        x = nn.functional.pad(x, padding, mode=self.padding_mode)

        return x

    def _check_input(self, shape):
        """Checks the input shape and returns the number of input channels."""

        if len(shape) == 3:
            self.unsqueeze = True
            in_channels = 1

        elif len(shape) == 4:
            in_channels = shape[3]

        else:
            raise ValueError("Expected 3d or 4d inputs. Got " + len(shape))

        # Kernel size must be odd
        if not self.padding == "valid" and (
            self.kernel_size[0] % 2 == 0 or self.kernel_size[1] % 2 == 0
        ):
            raise ValueError(
                "The field kernel size must be an odd number. Got %s."
                % (self.kernel_size)
            )

        return in_channels

    def remove_weight_norm(self):
        """Removes weight normalization at inference if used during training."""
        self.conv = nn.utils.remove_weight_norm(self.conv)


class Conv2dWithConstraint(Conv2d):
    """This function implements 2d convolution with kernel max-norm constaint.
    This corresponds to set an upper bound for the kernel norm.

    Arguments
    ---------
    out_channels : int
        It is the number of output channels.
    kernel_size : tuple
        Kernel size of the 2d convolutional filters over time and frequency
        axis.
    input_shape : tuple
        The shape of the input. Alternatively use ``in_channels``.
    in_channels : int
        The number of input channels. Alternatively use ``input_shape``.
    stride: int
        Stride factor of the 2d convolutional filters over time and frequency
        axis.
    dilation : int
        Dilation factor of the 2d convolutional filters over time and
        frequency axis.
    padding : str
        (same, valid). If "valid", no padding is performed.
        If "same" and stride is 1, output shape is same as input shape.
    padding_mode : str
        This flag specifies the type of padding. See torch.nn documentation
        for more information.
    groups : int
        This option specifies the convolutional groups. See torch.nn
        documentation for more information.
    bias : bool
        If True, the additive bias b is adopted.
    max_norm : float
        kernel  max-norm

    Example
    -------
    >>> inp_tensor = torch.rand([10, 40, 16, 8])
    >>> max_norm = 1
    >>> cnn_2d_constrained = Conv2dWithConstraint(
    ...     in_channels=inp_tensor.shape[-1], out_channels=5, kernel_size=(7, 3)
    ... )
    >>> out_tensor = cnn_2d_constrained(inp_tensor)
    >>> torch.any(torch.norm(cnn_2d_constrained.conv.weight.data, p=2, dim=0)>max_norm)
    tensor(False)
    """

    def __init__(self, *args, max_norm=1, **kwargs):
        self.max_norm = max_norm
        super(Conv2dWithConstraint, self).__init__(*args, **kwargs)

    def forward(self, x):
        """Returns the output of the convolution.

        Arguments
        ---------
        x : torch.Tensor (batch, time, channel)
            input to convolve. 2d or 4d tensors are expected.

        """
        self.conv.weight.data = torch.renorm(
            self.conv.weight.data, p=2, dim=0, maxnorm=self.max_norm
        )
        return super(Conv2dWithConstraint, self).forward(x)


class ConvTranspose1d(nn.Module):
    """This class implements 1d transposed convolution with speechbrain.
    Transpose convolution is normally used to perform upsampling.

    Arguments
    ---------
    out_channels : int
        It is the number of output channels.
    kernel_size : int
        Kernel size of the convolutional filters.
    input_shape : tuple
        The shape of the input. Alternatively use ``in_channels``.
    in_channels : int
        The number of input channels. Alternatively use ``input_shape``.
    stride : int
        Stride factor of the convolutional filters. When the stride factor > 1,
        upsampling in time is performed.
    dilation : int
        Dilation factor of the convolutional filters.
    padding : str or int
        To have in output the target dimension, we suggest tuning the kernel
        size and the padding properly. We also support the following function
        to have some control over the padding and the corresponding ouput
        dimensionality.
        if "valid", no padding is applied
        if "same", padding amount is inferred so that the output size is closest
        to possible to input size. Note that for some kernel_size / stride combinations
        it is not possible to obtain the exact same size, but we return the closest
        possible size.
        if "factor", padding amount is inferred so that the output size is closest
        to inputsize*stride. Note that for some kernel_size / stride combinations
        it is not possible to obtain the exact size, but we return the closest
        possible size.
        if an integer value is entered, a custom padding is used.
    output_padding : int,
        Additional size added to one side of the output shape
    groups: int
        Number of blocked connections from input channels to output channels.
        Default: 1
    bias: bool
        If True, adds a learnable bias to the output
    skip_transpose : bool
        If False, uses batch x time x channel convention of speechbrain.
        If True, uses batch x channel x time convention.
    weight_norm : bool
        If True, use weight normalization,
        to be removed with self.remove_weight_norm() at inference

    Example
    -------
    >>> from speechbrain.nnet.CNN import Conv1d, ConvTranspose1d
    >>> inp_tensor = torch.rand([10, 12, 40]) #[batch, time, fea]
    >>> convtranspose_1d = ConvTranspose1d(
    ...     input_shape=inp_tensor.shape, out_channels=8, kernel_size=3, stride=2
    ... )
    >>> out_tensor = convtranspose_1d(inp_tensor)
    >>> out_tensor.shape
    torch.Size([10, 25, 8])

    >>> # Combination of Conv1d and ConvTranspose1d
    >>> from speechbrain.nnet.CNN import Conv1d, ConvTranspose1d
    >>> signal = torch.tensor([1,100])
    >>> signal = torch.rand([1,100]) #[batch, time]
    >>> conv1d = Conv1d(input_shape=signal.shape, out_channels=1, kernel_size=3, stride=2)
    >>> conv_out = conv1d(signal)
    >>> conv_t = ConvTranspose1d(input_shape=conv_out.shape, out_channels=1, kernel_size=3, stride=2, padding=1)
    >>> signal_rec = conv_t(conv_out, output_size=[100])
    >>> signal_rec.shape
    torch.Size([1, 100])

    >>> signal = torch.rand([1,115]) #[batch, time]
    >>> conv_t = ConvTranspose1d(input_shape=signal.shape, out_channels=1, kernel_size=3, stride=2, padding='same')
    >>> signal_rec = conv_t(signal)
    >>> signal_rec.shape
    torch.Size([1, 115])

    >>> signal = torch.rand([1,115]) #[batch, time]
    >>> conv_t = ConvTranspose1d(input_shape=signal.shape, out_channels=1, kernel_size=7, stride=2, padding='valid')
    >>> signal_rec = conv_t(signal)
    >>> signal_rec.shape
    torch.Size([1, 235])

    >>> signal = torch.rand([1,115]) #[batch, time]
    >>> conv_t = ConvTranspose1d(input_shape=signal.shape, out_channels=1, kernel_size=7, stride=2, padding='factor')
    >>> signal_rec = conv_t(signal)
    >>> signal_rec.shape
    torch.Size([1, 231])

    >>> signal = torch.rand([1,115]) #[batch, time]
    >>> conv_t = ConvTranspose1d(input_shape=signal.shape, out_channels=1, kernel_size=3, stride=2, padding=10)
    >>> signal_rec = conv_t(signal)
    >>> signal_rec.shape
    torch.Size([1, 211])

    """

    def __init__(
        self,
        out_channels,
        kernel_size,
        input_shape=None,
        in_channels=None,
        stride=1,
        dilation=1,
        padding=0,
        output_padding=0,
        groups=1,
        bias=True,
        skip_transpose=False,
        weight_norm=False,
    ):
        super().__init__()
        self.kernel_size = kernel_size
        self.stride = stride
        self.dilation = dilation
        self.padding = padding
        self.unsqueeze = False
        self.skip_transpose = skip_transpose

        if input_shape is None and in_channels is None:
            raise ValueError("Must provide one of input_shape or in_channels")

        if in_channels is None:
            in_channels = self._check_input_shape(input_shape)

        if self.padding == "same":
            L_in = input_shape[-1] if skip_transpose else input_shape[1]
            padding_value = get_padding_elem_transposed(
                L_in,
                L_in,
                stride=stride,
                kernel_size=kernel_size,
                dilation=dilation,
                output_padding=output_padding,
            )
        elif self.padding == "factor":
            L_in = input_shape[-1] if skip_transpose else input_shape[1]
            padding_value = get_padding_elem_transposed(
                L_in * stride,
                L_in,
                stride=stride,
                kernel_size=kernel_size,
                dilation=dilation,
                output_padding=output_padding,
            )
        elif self.padding == "valid":
            padding_value = 0
        elif type(self.padding) is int:
            padding_value = padding
        else:
            raise ValueError("Not supported padding type")

        self.conv = nn.ConvTranspose1d(
            in_channels,
            out_channels,
            self.kernel_size,
            stride=self.stride,
            dilation=self.dilation,
            padding=padding_value,
            groups=groups,
            bias=bias,
        )

        if weight_norm:
            self.conv = nn.utils.weight_norm(self.conv)

    def forward(self, x, output_size=None):
        """Returns the output of the convolution.

        Arguments
        ---------
        x : torch.Tensor (batch, time, channel)
            input to convolve. 2d or 4d tensors are expected.
        """

        if not self.skip_transpose:
            x = x.transpose(1, -1)

        if self.unsqueeze:
            x = x.unsqueeze(1)

        wx = self.conv(x, output_size=output_size)

        if self.unsqueeze:
            wx = wx.squeeze(1)

        if not self.skip_transpose:
            wx = wx.transpose(1, -1)

        return wx

    def _check_input_shape(self, shape):
        """Checks the input shape and returns the number of input channels."""

        if len(shape) == 2:
            self.unsqueeze = True
            in_channels = 1
        elif self.skip_transpose:
            in_channels = shape[1]
        elif len(shape) == 3:
            in_channels = shape[2]
        else:
            raise ValueError(
                "conv1d expects 2d, 3d inputs. Got " + str(len(shape))
            )

        return in_channels

    def remove_weight_norm(self):
        """Removes weight normalization at inference if used during training."""
        self.conv = nn.utils.remove_weight_norm(self.conv)


class DepthwiseSeparableConv1d(nn.Module):
    """This class implements the depthwise separable 1d convolution.

    First, a channel-wise convolution is applied to the input
    Then, a point-wise convolution to project the input to output

    Arguments
    ---------
    out_channels : int
        It is the number of output channels.
    kernel_size : int
        Kernel size of the convolutional filters.
    input_shape : tuple
        Expected shape of the input.
    stride : int
        Stride factor of the convolutional filters. When the stride factor > 1,
        a decimation in time is performed.
    dilation : int
        Dilation factor of the convolutional filters.
    padding : str
        (same, valid, causal). If "valid", no padding is performed.
        If "same" and stride is 1, output shape is the same as the input shape.
        "causal" results in causal (dilated) convolutions.
    padding_mode : str
        This flag specifies the type of padding. See torch.nn documentation
        for more information.
    bias : bool
        If True, the additive bias b is adopted.

    Example
    -------
    >>> inp = torch.randn([8, 120, 40])
    >>> conv = DepthwiseSeparableConv1d(256, 3, input_shape=inp.shape)
    >>> out = conv(inp)
    >>> out.shape
    torch.Size([8, 120, 256])
    """

    def __init__(
        self,
        out_channels,
        kernel_size,
        input_shape,
        stride=1,
        dilation=1,
        padding="same",
        bias=True,
    ):
        super().__init__()

        assert len(input_shape) == 3, "input must be a 3d tensor"

        bz, time, chn = input_shape

        self.depthwise = Conv1d(
            chn,
            kernel_size,
            input_shape=input_shape,
            stride=stride,
            dilation=dilation,
            padding=padding,
            groups=chn,
            bias=bias,
        )

        self.pointwise = Conv1d(
            out_channels,
            kernel_size=1,
            input_shape=input_shape,
        )

    def forward(self, x):
        """Returns the output of the convolution.

        Arguments
        ---------
        x : torch.Tensor (batch, time, channel)
            input to convolve. 3d tensors are expected.
        """
        return self.pointwise(self.depthwise(x))


class DepthwiseSeparableConv2d(nn.Module):
    """This class implements the depthwise separable 2d convolution.

    First, a channel-wise convolution is applied to the input
    Then, a point-wise convolution to project the input to output

    Arguments
    ---------
    ut_channels : int
        It is the number of output channels.
    kernel_size : int
        Kernel size of the convolutional filters.
    stride : int
        Stride factor of the convolutional filters. When the stride factor > 1,
        a decimation in time is performed.
    dilation : int
        Dilation factor of the convolutional filters.
    padding : str
        (same, valid, causal). If "valid", no padding is performed.
        If "same" and stride is 1, output shape is the same as the input shape.
        "causal" results in causal (dilated) convolutions.
    padding_mode : str
        This flag specifies the type of padding. See torch.nn documentation
        for more information.
    bias : bool
        If True, the additive bias b is adopted.

    Example
    -------
    >>> inp = torch.randn([8, 120, 40, 1])
    >>> conv = DepthwiseSeparableConv2d(256, (3, 3), input_shape=inp.shape)
    >>> out = conv(inp)
    >>> out.shape
    torch.Size([8, 120, 40, 256])
    """

    def __init__(
        self,
        out_channels,
        kernel_size,
        input_shape,
        stride=(1, 1),
        dilation=(1, 1),
        padding="same",
        bias=True,
    ):
        super().__init__()

        # handle the case if some parameter is int
        if isinstance(kernel_size, int):
            kernel_size = (kernel_size, kernel_size)
        if isinstance(stride, int):
            stride = (stride, stride)
        if isinstance(dilation, int):
            dilation = (dilation, dilation)

        assert len(input_shape) in {3, 4}, "input must be a 3d or 4d tensor"
        self.unsqueeze = len(input_shape) == 3

        bz, time, chn1, chn2 = input_shape

        self.depthwise = Conv2d(
            chn2,
            kernel_size,
            input_shape=input_shape,
            stride=stride,
            dilation=dilation,
            padding=padding,
            groups=chn2,
            bias=bias,
        )

        self.pointwise = Conv2d(
            out_channels,
            kernel_size=(1, 1),
            input_shape=input_shape,
        )

    def forward(self, x):
        """Returns the output of the convolution.

        Arguments
        ---------
        x : torch.Tensor (batch, time, channel)
            input to convolve. 3d tensors are expected.
        """
        if self.unsqueeze:
            x = x.unsqueeze(1)

        out = self.pointwise(self.depthwise(x))

        if self.unsqueeze:
            out = out.squeeze(1)

        return out


class GaborConv1d(nn.Module):
    """
    This class implements 1D Gabor Convolutions from

    Neil Zeghidour, Olivier Teboul, F{\'e}lix de Chaumont Quitry & Marco Tagliasacchi, "LEAF: A LEARNABLE FRONTEND
    FOR AUDIO CLASSIFICATION", in Proc. of ICLR 2021 (https://arxiv.org/abs/2101.08596)

    Arguments
    ---------
    out_channels : int
        It is the number of output channels.
    kernel_size: int
        Kernel size of the convolutional filters.
    stride : int
        Stride factor of the convolutional filters. When the stride factor > 1,
        a decimation in time is performed.
    padding : str
        (same, valid). If "valid", no padding is performed.
        If "same" and stride is 1, output shape is the same as the input shape.
    padding_mode : str
        This flag specifies the type of padding. See torch.nn documentation
        for more information.
    sample_rate : int,
        Sampling rate of the input signals. It is only used for sinc_conv.
    min_freq : float
        Lowest possible frequency (in Hz) for a filter
    max_freq : float
        Highest possible frequency (in Hz) for a filter
    n_fft: int
        number of FFT bins for initialization
    normalize_energy: bool
        whether to normalize energy at initialization. Default is False
    bias : bool
        If True, the additive bias b is adopted.
    sort_filters: bool
        whether to sort filters by center frequencies. Default is False
    use_legacy_complex: bool
        If False, torch.complex64 data type is used for gabor impulse responses
        If True, computation is performed on two real-valued tensors
    skip_transpose: bool
        If False, uses batch x time x channel convention of speechbrain.
        If True, uses batch x channel x time convention.

    Example
    -------
    >>> inp_tensor = torch.rand([10, 8000])
    >>> # 401 corresponds to a window of 25 ms at 16000 kHz
    >>> gabor_conv = GaborConv1d(
    ...     40, kernel_size=401, stride=1, in_channels=1
    ... )
    >>> #
    >>> out_tensor = gabor_conv(inp_tensor)
    >>> out_tensor.shape
    torch.Size([10, 8000, 40])
    """

    def __init__(
        self,
        out_channels,
        kernel_size,
        stride,
        input_shape=None,
        in_channels=None,
        padding="same",
        padding_mode="constant",
        sample_rate=16000,
        min_freq=60.0,
        max_freq=None,
        n_fft=512,
        normalize_energy=False,
        bias=False,
        sort_filters=False,
        use_legacy_complex=False,
        skip_transpose=False,
    ):
        super(GaborConv1d, self).__init__()
        self.filters = out_channels // 2
        self.kernel_size = kernel_size
        self.stride = stride
        self.padding = padding
        self.padding_mode = padding_mode
        self.sort_filters = sort_filters
        self.sample_rate = sample_rate
        self.min_freq = min_freq
        if max_freq is None:
            max_freq = sample_rate / 2
        self.max_freq = max_freq
        self.n_fft = n_fft
        self.normalize_energy = normalize_energy
        self.use_legacy_complex = use_legacy_complex
        self.skip_transpose = skip_transpose

        if input_shape is None and in_channels is None:
            raise ValueError("Must provide one of input_shape or in_channels")

        if in_channels is None:
            in_channels = self._check_input_shape(input_shape)

        self.kernel = nn.Parameter(self._initialize_kernel())
        if bias:
            self.bias = torch.nn.Parameter(
                torch.ones(
                    self.filters * 2,
                )
            )
        else:
            self.bias = None

    def forward(self, x):
        """Returns the output of the Gabor convolution.

        Arguments
        ---------
        x : torch.Tensor (batch, time, channel)
            input to convolve.
        """
        if not self.skip_transpose:
            x = x.transpose(1, -1)

        unsqueeze = x.ndim == 2
        if unsqueeze:
            x = x.unsqueeze(1)

        kernel = self._gabor_constraint(self.kernel)
        if self.sort_filters:
            idxs = torch.argsort(kernel[:, 0])
            kernel = kernel[idxs, :]

        filters = self._gabor_filters(kernel)
        if not self.use_legacy_complex:
            temp = torch.view_as_real(filters)
            real_filters = temp[:, :, 0]
            img_filters = temp[:, :, 1]
        else:
            real_filters = filters[:, :, 0]
            img_filters = filters[:, :, 1]
        stacked_filters = torch.cat(
            [real_filters.unsqueeze(1), img_filters.unsqueeze(1)], dim=1
        )
        stacked_filters = torch.reshape(
            stacked_filters, (2 * self.filters, self.kernel_size)
        )
        stacked_filters = stacked_filters.unsqueeze(1)

        if self.padding == "same":
            x = self._manage_padding(x, self.kernel_size)
        elif self.padding == "valid":
            pass
        else:
            raise ValueError(
                "Padding must be 'same' or 'valid'. Got " + self.padding
            )

        output = F.conv1d(
            x, stacked_filters, bias=self.bias, stride=self.stride, padding=0
        )
        if not self.skip_transpose:
            output = output.transpose(1, -1)
        return output

    def _gabor_constraint(self, kernel_data):
        mu_lower = 0.0
        mu_upper = math.pi
        sigma_lower = (
            4
            * torch.sqrt(
                2.0 * torch.log(torch.tensor(2.0, device=kernel_data.device))
            )
            / math.pi
        )
        sigma_upper = (
            self.kernel_size
            * torch.sqrt(
                2.0 * torch.log(torch.tensor(2.0, device=kernel_data.device))
            )
            / math.pi
        )
        clipped_mu = torch.clamp(
            kernel_data[:, 0], mu_lower, mu_upper
        ).unsqueeze(1)
        clipped_sigma = torch.clamp(
            kernel_data[:, 1], sigma_lower, sigma_upper
        ).unsqueeze(1)
        return torch.cat([clipped_mu, clipped_sigma], dim=-1)

    def _gabor_filters(self, kernel):
        t = torch.arange(
            -(self.kernel_size // 2),
            (self.kernel_size + 1) // 2,
            dtype=kernel.dtype,
            device=kernel.device,
        )
        if not self.use_legacy_complex:
            return gabor_impulse_response(
                t, center=kernel[:, 0], fwhm=kernel[:, 1]
            )
        else:
            return gabor_impulse_response_legacy_complex(
                t, center=kernel[:, 0], fwhm=kernel[:, 1]
            )

    def _manage_padding(self, x, kernel_size):
        # this is the logic that gives correct shape that complies
        # with the original implementation at https://github.com/google-research/leaf-audio

        def get_padding_value(kernel_size):
            """Gets the number of elements to pad."""
            kernel_sizes = (kernel_size,)
            from functools import reduce
            from operator import __add__

            conv_padding = reduce(
                __add__,
                [
                    (k // 2 + (k - 2 * (k // 2)) - 1, k // 2)
                    for k in kernel_sizes[::-1]
                ],
            )
            return conv_padding

        pad_value = get_padding_value(kernel_size)
        x = F.pad(x, pad_value, mode=self.padding_mode, value=0)
        return x

    def _mel_filters(self):
        def _mel_filters_areas(filters):
            peaks, _ = torch.max(filters, dim=1, keepdim=True)
            return (
                peaks
                * (torch.sum((filters > 0).float(), dim=1, keepdim=True) + 2)
                * np.pi
                / self.n_fft
            )

        mel_filters = torchaudio.functional.melscale_fbanks(
            n_freqs=self.n_fft // 2 + 1,
            f_min=self.min_freq,
            f_max=self.max_freq,
            n_mels=self.filters,
            sample_rate=self.sample_rate,
        )
        mel_filters = mel_filters.transpose(1, 0)
        if self.normalize_energy:
            mel_filters = mel_filters / _mel_filters_areas(mel_filters)
        return mel_filters

    def _gabor_params_from_mels(self):
        coeff = torch.sqrt(2.0 * torch.log(torch.tensor(2.0))) * self.n_fft
        sqrt_filters = torch.sqrt(self._mel_filters())
        center_frequencies = torch.argmax(sqrt_filters, dim=1)
        peaks, _ = torch.max(sqrt_filters, dim=1, keepdim=True)
        half_magnitudes = peaks / 2.0
        fwhms = torch.sum((sqrt_filters >= half_magnitudes).float(), dim=1)
        output = torch.cat(
            [
                (center_frequencies * 2 * np.pi / self.n_fft).unsqueeze(1),
                (coeff / (np.pi * fwhms)).unsqueeze(1),
            ],
            dim=-1,
        )
        return output

    def _initialize_kernel(self):
        return self._gabor_params_from_mels()

    def _check_input_shape(self, shape):
        """Checks the input shape and returns the number of input channels."""

        if len(shape) == 2:
            in_channels = 1
        elif len(shape) == 3:
            in_channels = 1
        else:
            raise ValueError(
                "GaborConv1d expects 2d or 3d inputs. Got " + str(len(shape))
            )

        # Kernel size must be odd
        if self.kernel_size % 2 == 0:
            raise ValueError(
                "The field kernel size must be an odd number. Got %s."
                % (self.kernel_size)
            )
        return in_channels


def get_padding_elem(L_in: int, stride: int, kernel_size: int, dilation: int):
    """This function computes the number of elements to add for zero-padding.

    Arguments
    ---------
    L_in : int
    stride: int
    kernel_size : int
    dilation : int
    """
    if stride > 1:
        padding = [math.floor(kernel_size / 2), math.floor(kernel_size / 2)]

    else:
        L_out = (
            math.floor((L_in - dilation * (kernel_size - 1) - 1) / stride) + 1
        )
        padding = [
            math.floor((L_in - L_out) / 2),
            math.floor((L_in - L_out) / 2),
        ]
    return padding


def get_padding_elem_transposed(
    L_out: int,
    L_in: int,
    stride: int,
    kernel_size: int,
    dilation: int,
    output_padding: int,
):
    """This function computes the required padding size for transposed convolution

    Arguments
    ---------
    L_out : int
    L_in : int
    stride: int
    kernel_size : int
    dilation : int
    output_padding : int
    """

    padding = -0.5 * (
        L_out
        - (L_in - 1) * stride
        - dilation * (kernel_size - 1)
        - output_padding
        - 1
    )
    return int(padding)<|MERGE_RESOLUTION|>--- conflicted
+++ resolved
@@ -188,13 +188,9 @@
             )
         return in_channels
 
-<<<<<<< HEAD
     def _get_sinc_filters(
         self,
     ):
-=======
-    def _get_sinc_filters(self,):
->>>>>>> f02eafc1
         """This functions creates the sinc-filters to used for sinc-conv."""
         # Computing the low frequencies of the filters
         low = self.min_low_hz + torch.abs(self.low_hz_)
@@ -651,19 +647,11 @@
             x = self._manage_padding(
                 x, self.kernel_size, self.dilation, self.stride
             )
-<<<<<<< HEAD
         
         elif self.padding == "causal":
             num_pad = (self.kernel_size[1] - 1) * self.dilation[1]
             x = F.pad(x, (0, 0, num_pad, 0))
             
-=======
-
-        elif self.padding == "causal":
-            num_pad = (self.kernel_size[0] - 1) * self.dilation[1]
-            x = F.pad(x, (0, 0, num_pad, 0))
-
->>>>>>> f02eafc1
         elif self.padding == "valid":
             pass
 
